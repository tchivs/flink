--- conflicted
+++ resolved
@@ -113,8 +113,8 @@
      * @param metricGroup Metric group for exposed metrics
      * @param jobID ID of the job being checkpointed
      */
-<<<<<<< HEAD
-    public CheckpointStatsTracker(int numRememberedCheckpoints, MetricGroup metricGroup) {
+    public CheckpointStatsTracker(
+            int numRememberedCheckpoints, MetricGroup metricGroup, JobID jobID) {
         this(numRememberedCheckpoints, metricGroup, new JobID(), Integer.MAX_VALUE);
     }
 
@@ -123,10 +123,6 @@
             MetricGroup metricGroup,
             JobID jobID,
             int totalNumberOfSubTasks) {
-=======
-    public CheckpointStatsTracker(
-            int numRememberedCheckpoints, MetricGroup metricGroup, JobID jobID) {
->>>>>>> 33fb37aa
         checkArgument(numRememberedCheckpoints >= 0, "Negative number of remembered checkpoints");
         this.history = new CheckpointStatsHistory(numRememberedCheckpoints);
         this.jobID = jobID;
